--- conflicted
+++ resolved
@@ -396,9 +396,11 @@
     logo_margin_y_in_mm=2,
         Distance from left of logo in mm. Default = 2
     """
-    bbox_fig = fig.get_window_extent().transformed(fig.dpi_scale_trans.inverted())
+
+    # the bounding box with respect to the axis in Figure coordinates (0 is bottom left canvas, 1 is top right)
     bbox_axis_win = axes.get_window_extent().transformed(fig.dpi_scale_trans.inverted())
 
+    # the bounding box with respect to the axis coordinates (0 is bottom left axis, 1 is top right axis)
     bbox_axi = axes.get_tightbbox(fig.canvas.get_renderer()).transformed(axes.transAxes.inverted())
 
     if loc == "east":
@@ -468,22 +470,10 @@
     p2.set_transform(axes.transAxes)
     p2.set_clip_on(False)
 
-<<<<<<< HEAD
-    try:
-        # matplotlib version 3.3.1 <
-        fig.add_artist(p1)
-        fig.add_artist(p2)
-    except AttributeError:
-        # matplotlib version 2.1 <
-        axes.add_artist(p1)
-        axes.add_artist(p2)
-
-=======
     axes.add_artist(p1)
     axes.add_artist(p2)
->>>>>>> e20c2b9a
 
     if add_logo:
-        logo_xshift = logo_margin_x_in_mm / 25.4 / bbox_axi.width
-        logo_yshift = logo_margin_y_in_mm / 25.4 / bbox_axi.height
+        logo_xshift = logo_margin_x_in_mm / 25.4 / bbox_axis_win.width
+        logo_yshift = logo_margin_y_in_mm / 25.4 / bbox_axis_win.height
         add_cbs_logo_to_plot(fig=fig, loc=(x0 + logo_xshift, y0 + logo_yshift), color="grijs")